#!/usr/bin/env python
"""Characterize proteins available in InterPro containing a specific domain.

This script takes as input an InterPro domain of interest, pulls down
proteins containing that domain, and provides an output table of those
proteins plus characteristics for downstream analysis.

Usage:
    interpro_domain_summary.py <IPRnumber>
"""
from __future__ import with_statement
import sys
import os
import urllib2
import subprocess
import xml.etree.ElementTree as ET
import shelve
import time
<<<<<<< HEAD
=======
import collections
>>>>>>> 89bee11d

from Bio import SeqIO
from Bio.SeqRecord import SeqRecord
from Bio.Emboss import Applications

from BeautifulSoup import BeautifulStoneSoup

def main(ipr_number):
    cache_dir = os.path.join(os.getcwd(), "cache")
    db_dir = os.path.join(os.getcwd(), "db")
    if not os.path.exists(db_dir):
        os.makedirs(db_dir)
    interpro_retriever = InterproRestRetrieval(cache_dir)
    uniprot_retriever = UniprotRestRetrieval(cache_dir)
    uniref_retriever = UniRefRetrieval(cache_dir)
    charge_calc = ProteinChargeCalculator(cache_dir)
    cur_db = shelve.open(os.path.join(db_dir, ipr_number))
    seq_recs = interpro_retriever.get_interpro_records(ipr_number)
    uniref_data = {}
    all_children = []
    for seq_rec in seq_recs:
        uniprot_id = seq_rec.id.split("|")[0]
        metadata = uniprot_retriever.get_xml_metadata(uniprot_id)
        if (metadata.has_key("org_lineage") and 
                "Metazoa" in metadata["org_lineage"]):
            uniref_info = uniref_retriever.get_90_group(uniprot_id)
            for org, vals in uniref_info.items():
                uniref_data[vals[0]] = vals[1:]
                all_children.extend(vals[1:])
            metadata["seq"] = seq_rec.seq.data
            metadata["charge"] = charge_calc.get_neutral_charge(seq_rec)
<<<<<<< HEAD
            if metadata.has_key("function_descr"):
                print uniprot_id, metadata
=======
            metadata["charge_region"] = charge_calc.get_neutral_charge_region(
                    seq_rec)
            print uniprot_id, metadata
>>>>>>> 89bee11d
            cur_db[uniprot_id] = metadata
    # add information about whether an item is a child or parent in
    # a uniref group based on sequence similarity
    for uniprot_id in cur_db.keys():
        metadata = cur_db[uniprot_id]
        try:
            uniref_children = uniref_data[uniprot_id]
            metadata["uniref_children"] = uniref_children
        except KeyError:
            if uniprot_id in all_children:
                metadata["is_uniref_child"] = "yes"
        cur_db[uniprot_id] = metadata
    cur_db.close()

class ProteinChargeCalculator:
    """Calculate protein charge using the emboss iep program.
    """
    def __init__(self, tmp_dir):
        self._tmp_dir = tmp_dir

    def get_neutral_charge(self, aa_rec):
        """Get the charge of the provided protein at pH 7.
        """
        in_file = os.path.join(self._tmp_dir, "iep_in.txt")
        out_file = os.path.join(self._tmp_dir, "iep_out.txt")
        try:
            charge = self._calc_neutral_charge(aa_rec, in_file, out_file,
                    '7.00')
        finally:
            for fname in [in_file, out_file]:
                if os.path.exists(fname):
                    os.remove(fname)
        return charge

    def get_neutral_charge_region(self, aa_rec, aa_window = 100, aa_step = 50):
        """Retrieve the largest charge in an amino acid window.
        """
        cur_pos = 0
        seq = aa_rec.seq
        charges = []
        while cur_pos < len(seq):
            cur_seq = seq[cur_pos:cur_pos+aa_window]
            if len(cur_seq) >= aa_step:
                cur_rec = SeqRecord(cur_seq, aa_rec.id)
                charges.append(self.get_neutral_charge(cur_rec))
            cur_pos += aa_step
        if len(charges) == 0:
            return self.get_neutral_charge(aa_rec)
        else:
            return max(charges)

    def _calc_neutral_charge(self, aa_rec, in_file, out_file, ph_target):
        with open(in_file, 'w') as in_handle:
            SeqIO.write([aa_rec], in_handle, "fasta")
        iep_cl = Applications.IepCommandline()
        iep_cl.set_parameter('-sequence', in_file)
        iep_cl.set_parameter('-outfile', out_file)
        child = subprocess.Popen(str(iep_cl).split(), stdout =
                subprocess.PIPE, stderr = subprocess.PIPE)
        child.wait()
        return self._parse_out_file(out_file, ph_target)

    def _parse_out_file(self, out_file, ph_target):
        with open(out_file) as out_handle:
            for line in out_handle:
                parts = [p for p in line.strip().split() if p]
                if len(parts) == 3 and parts[0] == ph_target:
                    return float(parts[2])
        raise ValueError('Did not find a charge')

class _BaseCachingRetrieval:
    """Provide a base class for web retrieval with local file caching.
    """
    def __init__(self, cache_dir):
        self._cache_dir = cache_dir
        if not(os.path.exists(cache_dir)):
            os.makedirs(cache_dir)
        # cache 404 errors so we don't call the page multiple times
        self._not_found_file = os.path.join(self._cache_dir,
                '404_not_found.txt')
        self._not_found = []
        if os.path.exists(self._not_found_file):
            with open(self._not_found_file) as in_handle:
                self._not_found = in_handle.read().split()

    def _get_open_handle(self, full_url):
        if full_url in self._not_found:
            return None
        url_parts = [p for p in full_url.split("/") if p]
        cache_file = os.path.join(self._cache_dir, "_".join(url_parts[1:]))
        if not os.path.exists(cache_file):
            #print full_url, cache_file
            in_handle = self._safe_open(full_url)
            if in_handle is None:
                return None
            with open(cache_file, 'w') as out_handle:
                out_handle.write(in_handle.read())
            in_handle.close()
        return open(cache_file, 'r')

    def _safe_open(self, url):
        while 1:
            try:
                in_handle = urllib2.urlopen(url)
                return in_handle
            except urllib2.URLError, msg:
                if str(msg).find("404: Not Found") >= 0:
                    self._add_not_found(url)
                    return None
                print msg
                time.sleep(5)

    def _add_not_found(self, url):
        with open(self._not_found_file, 'a') as out_handle:
            out_handle.write("%s\n" % url)
        self._not_found.append(url)

class UniRefRetrieval(_BaseCachingRetrieval):
    """Retrieve UniRef clusters for provided
    """
    def __init__(self, cache_dir):
        _BaseCachingRetrieval.__init__(self, cache_dir)
        self._server = "http://www.uniprot.org"
        self._xml_ns = "{http://uniprot.org/uniref}"

    def get_90_group(self, uniprot_id):
        """Retrieve the UniProt 90 cluster related to the given uniprot_id.
        """
        url_base = "%s/uniref/UniRef90_%s.xml"
        full_url = url_base % (self._server, uniprot_id)
        group_ids = collections.defaultdict(lambda: [])
        in_handle = self._get_open_handle(full_url)
        if in_handle:
            with in_handle:
                root = ET.parse(in_handle).getroot()
                db_refs = root.findall(
                            "%sentry/%srepresentativeMember/%sdbReference" % (
                            (self._xml_ns,) * 3)) + \
                          root.findall("%sentry/%smember/%sdbReference" % (
                            (self._xml_ns,) * 3))
                for db_ref in db_refs:
                    if db_ref.attrib["type"] in ["UniProtKB ID"]:
                        cur_id, cur_org = (None, None)
                        for prop in db_ref:
                            if prop.attrib["type"] in ["UniProtKB accession"]:
                                cur_id = prop.attrib["value"]
                            if prop.attrib["type"] in ["source organism"]:
                                cur_org = prop.attrib["value"]
                        if cur_id and cur_org:
                            cur_org = " ".join(cur_org.split()[:2])
                            group_ids[cur_org].append(cur_id)
        return self._filter_groups(dict(group_ids))

    def _filter_groups(self, group_ids):
        """Return only groups that contain more than a single identifier.
        """
        final_group_ids = {}
        for org, vals in group_ids.items():
            if len(vals) > 1:
                final_group_ids[org] = vals
        return final_group_ids

class UniprotRestRetrieval(_BaseCachingRetrieval):
    """Retrieve RDF data from UniProt for proteins of interest.
    """
    def __init__(self, cache_dir):
        _BaseCachingRetrieval.__init__(self, cache_dir)
        self._server = "http://www.uniprot.org"
        self._xml_ns = "{http://uniprot.org/uniprot}"

    def get_xml_metadata(self, uniprot_id):
        """Retrieve data from the UniProt XML for a record.

        XXX This retrieves only a subset of metadata right now. Needs to
        be complete.
        """
        url_base = "%s/uniprot/%s.xml"
        full_url = url_base % (self._server, uniprot_id)
        # check for empty files -- which have been deleted
        with self._get_open_handle(full_url) as in_handle:
            if in_handle.readline() == "":
                return {}
        metadata = {}
        with self._get_open_handle(full_url) as in_handle:
            root = ET.parse(in_handle).getroot()
            metadata = self._get_org_metadata(root, metadata)
            metadata = self._get_interpro_metadata(root, metadata)
            metadata = self._get_function_metadata(root, metadata)
        return metadata

    def _get_org_metadata(self, root, metadata):
        """Retrieve the organism information from UniProt XML.
        """
        org = root.find("%sentry/%sorganism" % (self._xml_ns, self._xml_ns))
        for org_node in org:
            if org_node.tag == "%sname" % self._xml_ns:
                if org_node.attrib["type"] == "scientific":
                    metadata["org_scientific_name"] = org_node.text
                elif org_node.attrib["type"] == "common":
                    metadata["org_common_name"] = org_node.text
            elif org_node.tag == "%slineage" % self._xml_ns:
                metadata["org_lineage"] = [n.text for n in org_node]
        return metadata

    def _get_interpro_metadata(self, root, metadata):
        """Retrieve InterPro domains present in the protein.
        """
        db_refs = root.findall("%sentry/%sdbReference" % (self._xml_ns,
            self._xml_ns))
        all_refs = []
        for db_ref in db_refs:
            if db_ref.attrib["type"] in ["InterPro"]:
                all_refs.append("%s:%s" % (db_ref.attrib["type"],
                    db_ref.attrib["id"]))
        if len(all_refs) > 0:
            metadata["db_refs"] = all_refs
        return metadata

    def _get_function_metadata(self, root, metadata):
        """Retrieve an InterPro function description.
        """
        comments = root.findall("%sentry/%scomment" % (self._xml_ns,
            self._xml_ns))
        for comment in comments:
            if comment.attrib["type"] in ["function"]:
                for comment_node in comment:
                    if comment_node.tag == "%stext" % (self._xml_ns):
                        metadata["function_descr"] = comment_node.text
        return metadata

    def get_rdf_metadata(self, uniprot_id):
        """Retrieve RDF metadata for the given UniProt accession.

        XXX Not finished. XML parsing looks to be more straightforward
        """
        from rdflib import ConjunctiveGraph as Graph
        url_base = "%s/uniprot/%s.rdf"
        full_url = url_base % (self._server, uniprot_id)
        graph = Graph()
        with self._get_open_handle(full_url) as in_handle:
            graph.parse(in_handle)
        main_subject = [s for s in list(set(graph.subjects())) if
                s.split('/')[-1] == uniprot_id][0]
        for sub, pred, obj in graph:
            print sub, pred, obj

class InterproRestRetrieval(_BaseCachingRetrieval):
    """Interface to retrieving data via REST interfaces at EBI interpro.
    """
    def __init__(self, cache_dir):
        _BaseCachingRetrieval.__init__(self, cache_dir)
        self._server = "http://www.ebi.ac.uk"

    def get_interpro_records(self, ipr_number):
        """Retrieve protein Biopython SeqRecords with the given domain.
        """
        url_base = "%s/interpro/ISpy?ipr=%s&mode=fasta"
        full_url = url_base % (self._server, ipr_number)
        recs = []
        with self._get_open_handle(full_url) as in_handle:
            for rec in SeqIO.parse(in_handle, "fasta"):
                recs.append(rec)
        return recs

if __name__ == "__main__":
    if len(sys.argv) != 2:
        print "Incorrect arguments"
        print __doc__
        sys.exit()
    main(sys.argv[1])<|MERGE_RESOLUTION|>--- conflicted
+++ resolved
@@ -16,10 +16,7 @@
 import xml.etree.ElementTree as ET
 import shelve
 import time
-<<<<<<< HEAD
-=======
 import collections
->>>>>>> 89bee11d
 
 from Bio import SeqIO
 from Bio.SeqRecord import SeqRecord
@@ -51,14 +48,10 @@
                 all_children.extend(vals[1:])
             metadata["seq"] = seq_rec.seq.data
             metadata["charge"] = charge_calc.get_neutral_charge(seq_rec)
-<<<<<<< HEAD
+            metadata["charge_region"] = charge_calc.get_neutral_charge_region(
+                    seq_rec)
             if metadata.has_key("function_descr"):
                 print uniprot_id, metadata
-=======
-            metadata["charge_region"] = charge_calc.get_neutral_charge_region(
-                    seq_rec)
-            print uniprot_id, metadata
->>>>>>> 89bee11d
             cur_db[uniprot_id] = metadata
     # add information about whether an item is a child or parent in
     # a uniref group based on sequence similarity
