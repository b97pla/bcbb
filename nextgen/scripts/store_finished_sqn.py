--- conflicted
+++ resolved
@@ -38,8 +38,6 @@
     with handler.applicationbound():
 	handlers = [(store_tag, store_handler(config, store_tag))]
 	message_reader(handlers, amqp_config)
-<<<<<<< HEAD
-=======
 
 #def copy_to_storage(remote_info, config):
 #    """XXX Pulls files from dumping machine
@@ -50,7 +48,6 @@
 #		".tar", config["store_user"], config["store_host"],
 #		config["store_dir"]]
 #    fabric.run(" ".join(cl))
->>>>>>> aac36063
 
 def copy_from_storage(remote_info, config):
     """Securely copy files from remote directory to the storage server.
@@ -72,7 +69,7 @@
             target_dir = os.path.dirname(target_loc)
             if not fabric_files.exists(target_dir):
                 fabric.run("mkdir -p %s" % target_dir)
-            cl = ["rsync", "-craz", "%s@%s:%s/%s" % (
+            cl = ["scp", "-r", "%s@%s:%s/%s" % (
                   remote_info["user"], remote_info["hostname"], remote_info["directory"],
                   fcopy), target_loc]
             fabric.run(" ".join(cl))
