--- conflicted
+++ resolved
@@ -140,46 +140,6 @@
         galaxy_api = GalaxyApiAccess(config['galaxy_url'], config['galaxy_api_key'])
         return galaxy_api.run_details(fc_name, fc_date)
 
-<<<<<<< HEAD
-def _get_full_paths(fastq_dir, config, config_file):
-    """Retrieve full paths for directories in the case of relative locations.
-    """
-    fastq_dir = utils.add_full_path(fastq_dir)
-    config_dir = utils.add_full_path(os.path.dirname(config_file))
-    galaxy_config_file = utils.add_full_path(config["galaxy_config"], config_dir)
-    return fastq_dir, os.path.dirname(galaxy_config_file), config_dir
-
-def _upload_to_gdocs(config,fc_dir,run_info_yaml):
-    """Upload the barcode demultiplex counts to spreadsheet on Google Docs
-    """
-    
-    # The run_name corresponds to the last part of the fc_dir
-    run_name = os.path.basename(fc_dir.rstrip('/'))
-    
-    # Get the required parameters from the post_process.yaml configuration file
-    gdocs = config.get("gdocs_upload",None)
-    if not gdocs:
-        log.info("No GDocs upload section specified in config file, will not upload demultiplex data")
-        return
-    
-    # Get the store dir and base dir from the configuration file
-    analysis = config.get("analysis",{})
-    base_dir = analysis.get("base_dir",None)
-    if not base_dir:
-        log.warn("Could not get base_dir from configuration file, will not upload barcode statistics to google docs")
-        return
-    
-    upload_script = gdocs.get("gdocs_upload_script",None)
-    destination_file = gdocs.get("gdocs_dmplx_file",None)
-    credentials = gdocs.get("gdocs_credentials",None)
-    cl = [upload_script, run_name, destination_file, credentials, "--config=%s" %  run_info_yaml, "--analysis_dir=%s" % base_dir]
-    try:
-        subprocess.check_call(cl)
-    except Exception, e:
-        log.warn("The script %s generated an exception: %s. Resuming pipeline...\n" % (upload_script,e))
-
-=======
->>>>>>> 813c92ef
 if __name__ == "__main__":
     parser = OptionParser()
     (options, args) = parser.parse_args()
