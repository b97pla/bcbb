#!/usr/bin/env python
"""Perform an automated analysis on a sequencing run using Galaxy information.

Given a directory of solexa output, this retrieves details about the sequencing
run from the Galaxy description, and uses this to perform an initial alignment
and analysis.

Usage:
    automated_initial_analysis.py <YAML config file> <flow cell dir>
                                  [<YAML run information>]

The optional <YAML run information> file specifies details about the
flowcell lanes, instead of retrieving it from Galaxy. An example
configuration file is located in 'config/run_info.yaml'

Workflow:
    - Retrieve details on a run.
    - Align fastq files to reference genome.
    - Perform secondary analyses like SNP calling.
    - Generate summary report.
"""
import os
import sys
import subprocess
from optparse import OptionParser

import yaml

from bcbio.solexa.flowcell import get_fastq_dir
from bcbio import utils
from bcbio.log import create_log_handler
from bcbio.distributed.messaging import parallel_runner
from bcbio.pipeline.run_info import get_run_info
from bcbio.pipeline import log
from bcbio.pipeline.demultiplex import add_multiplex_across_lanes
from bcbio.pipeline.merge import organize_samples
from bcbio.pipeline.qcsummary import write_metrics
<<<<<<< HEAD
from bcbio.pipeline import sample
from bcbio.pipeline import lane
from bcbio.google.bc_metrics import create_bc_report_on_gdocs
=======
from bcbio.variation.realign import parallel_realign_sample
from bcbio.variation.genotype import parallel_unified_genotyper
from bcbio.pipeline.config_loader import load_config
>>>>>>> 4ccf5529

def main(config_file, fc_dir, run_info_yaml=None):
    config = load_config(config_file)
    log_handler = create_log_handler(config, log.name)
    with log_handler.applicationbound():
        run_main(config, config_file, fc_dir, run_info_yaml)

def run_main(config, config_file, fc_dir, run_info_yaml):
    work_dir = os.getcwd()
    align_dir = os.path.join(work_dir, "alignments")
    run_module = "bcbio.distributed"
    fc_name, fc_date, run_info = get_run_info(fc_dir, config, run_info_yaml)
    fastq_dir, galaxy_dir, config_dir = _get_full_paths(get_fastq_dir(fc_dir),
                                                        config, config_file)
    config_file = os.path.join(config_dir, os.path.basename(config_file))
    dirs = {"fastq": fastq_dir, "galaxy": galaxy_dir, "align": align_dir,
            "work": work_dir, "flowcell": fc_dir, "config": config_dir}
    run_parallel = parallel_runner(run_module, dirs, config, config_file)

    # process each flowcell lane
    run_items = add_multiplex_across_lanes(run_info["details"], dirs["fastq"], fc_name)
    lanes = ((info, fc_name, fc_date, dirs, config) for info in run_items)
<<<<<<< HEAD
    lane_items = _run_parallel("process_lane", lanes, dirs, config, config_file)

    # upload the demultiplex counts to Google Docs
    create_bc_report_on_gdocs(fc_date,fc_name,work_dir,run_info,config)
    
    align_items = _run_parallel("process_alignment", lane_items, dirs, config,
                                config_file)
    
=======
    lane_items = run_parallel("process_lane", lanes)
    align_items = run_parallel("process_alignment", lane_items)
>>>>>>> 4ccf5529
    # process samples, potentially multiplexed across multiple lanes
    samples = organize_samples(align_items, dirs, config_file)
    samples = run_parallel("merge_sample", samples)
    samples = run_parallel("recalibrate_sample", samples)
    samples = parallel_realign_sample(samples, run_parallel)
    samples = parallel_unified_genotyper(samples, run_parallel)
    samples = run_parallel("process_sample", samples)
    samples = run_parallel("generate_bigwig", samples, {"programs": ["ucsc_bigwig"]})

    write_metrics(run_info, fc_name, fc_date, dirs)

# ## Utility functions

def _get_full_paths(fastq_dir, config, config_file):
    """Retrieve full paths for directories in the case of relative locations.
    """
    fastq_dir = utils.add_full_path(fastq_dir)
    config_dir = utils.add_full_path(os.path.dirname(config_file))
    galaxy_config_file = utils.add_full_path(config["galaxy_config"], config_dir)
    return fastq_dir, os.path.dirname(galaxy_config_file), config_dir

def _get_run_info(fc_name, fc_date, config, run_info_yaml):
    """Retrieve run information from a passed YAML file or the Galaxy API.
    """
    if run_info_yaml and os.path.exists(run_info_yaml):
        log.info("Found YAML samplesheet, using %s instead of Galaxy API" % run_info_yaml)
        with open(run_info_yaml) as in_handle:
            run_details = yaml.load(in_handle)
        return dict(details=run_details, run_id="")
    else:
        log.info("Fetching run details from Galaxy instance")
        galaxy_api = GalaxyApiAccess(config['galaxy_url'], config['galaxy_api_key'])
        return galaxy_api.run_details(fc_name, fc_date)

if __name__ == "__main__":
    parser = OptionParser()
    (options, args) = parser.parse_args()
    if len(args) < 2:
        print "Incorrect arguments"
        print __doc__
        sys.exit()
    kwargs = dict()
    main(*args, **kwargs)<|MERGE_RESOLUTION|>--- conflicted
+++ resolved
@@ -21,7 +21,6 @@
 """
 import os
 import sys
-import subprocess
 from optparse import OptionParser
 
 import yaml
@@ -35,15 +34,12 @@
 from bcbio.pipeline.demultiplex import add_multiplex_across_lanes
 from bcbio.pipeline.merge import organize_samples
 from bcbio.pipeline.qcsummary import write_metrics
-<<<<<<< HEAD
+from bcbio.variation.realign import parallel_realign_sample
+from bcbio.variation.genotype import parallel_unified_genotyper
+from bcbio.pipeline.config_loader import load_config
 from bcbio.pipeline import sample
 from bcbio.pipeline import lane
 from bcbio.google.bc_metrics import create_bc_report_on_gdocs
-=======
-from bcbio.variation.realign import parallel_realign_sample
-from bcbio.variation.genotype import parallel_unified_genotyper
-from bcbio.pipeline.config_loader import load_config
->>>>>>> 4ccf5529
 
 def main(config_file, fc_dir, run_info_yaml=None):
     config = load_config(config_file)
@@ -66,19 +62,12 @@
     # process each flowcell lane
     run_items = add_multiplex_across_lanes(run_info["details"], dirs["fastq"], fc_name)
     lanes = ((info, fc_name, fc_date, dirs, config) for info in run_items)
-<<<<<<< HEAD
-    lane_items = _run_parallel("process_lane", lanes, dirs, config, config_file)
+    lane_items = run_parallel("process_lane", lanes)
 
     # upload the demultiplex counts to Google Docs
     create_bc_report_on_gdocs(fc_date,fc_name,work_dir,run_info,config)
-    
-    align_items = _run_parallel("process_alignment", lane_items, dirs, config,
-                                config_file)
-    
-=======
-    lane_items = run_parallel("process_lane", lanes)
+
     align_items = run_parallel("process_alignment", lane_items)
->>>>>>> 4ccf5529
     # process samples, potentially multiplexed across multiple lanes
     samples = organize_samples(align_items, dirs, config_file)
     samples = run_parallel("merge_sample", samples)
