--- conflicted
+++ resolved
@@ -64,13 +64,8 @@
         os.rename(os.path.basename(dirname), dirname)
         os.remove(os.path.basename(url))
 
-<<<<<<< HEAD
     def test_4_run_full_pipeline(self):
         """Run full automated analysis pipeline.
-=======
-    def test_3_full_pipeline(self):
-        """Run full automated analysis pipeline with multiplexing.
->>>>>>> 4ccf5529
         """
         self.setUp()
         self._install_test_files(self.data_dir)
