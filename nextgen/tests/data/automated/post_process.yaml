--- conflicted
+++ resolved
@@ -7,15 +7,9 @@
   bwa: bwa
   tophat: tophat
   ucsc_bigwig: wigToBigWig
-<<<<<<< HEAD
-  picard: $PICARD_HOME 
-  gatk: $GATK_HOME 
-  snpEff: $SNPEFF_HOME 
-=======
   picard: /bubo/sw/apps/bioinfo/picard/1.41
   gatk: /bubo/home/h10/vale/opt/GenomeAnalysisTK-1.1
   snpEff: /bubo/home/h10/vale/opt/snpEff_v2_0_2
->>>>>>> cf9e1ffa
   fastqc: fastqc
   pdflatex: pdflatex
   barcode: barcode_sort_trim.py
