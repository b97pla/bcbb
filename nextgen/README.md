--- conflicted
+++ resolved
@@ -508,7 +508,6 @@
 spreadsheet will be tagged with the project name and placed under the folder specified via the 'gdocs_projects_folder' configuration
 option.
 
-<<<<<<< HEAD
 ## Project based analyses 
 
 Grouping samples according to projects is inherent to core facility
@@ -559,7 +558,7 @@
 
 [ip1]: http://docutils.sourceforge.net/rst.html
 [ip2]: http://sphinx.pocoo.org
-=======
+
 ## Getting v 0.3 a working
 
 There is some required software which need be installed locally.
@@ -587,4 +586,3 @@
 
 or later.
       
->>>>>>> 075ba833
