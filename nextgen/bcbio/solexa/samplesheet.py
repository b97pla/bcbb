--- conflicted
+++ resolved
@@ -81,10 +81,7 @@
             
             dialect = csv.excel
             reader = csv.DictReader(in_handle, dialect=dialect)
-<<<<<<< HEAD
             # No need to skip header with csv.sniffer
-=======
->>>>>>> dd65d97b
             for line in reader:
                 if line:  # skip empty lines
                     # convert '__' to '.'
