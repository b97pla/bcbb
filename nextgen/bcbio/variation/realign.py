"""Perform realignment of BAM files around indels using the GATK toolkit.
"""
import os
import shutil
from contextlib import closing

import pysam

from bcbio import broad
from bcbio.pipeline import log
<<<<<<< HEAD
from bcbio.utils import curdir_tmpdir, file_exists
from bcbio.distributed.transaction import file_transaction
from bcbio.distributed.split import parallel_split_combine
from bcbio.pipeline.shared import (split_bam_by_chromosome, configured_ref_file)
=======
from bcbio.utils import curdir_tmpdir, file_exists, save_diskspace
from bcbio.distributed.transaction import file_transaction
from bcbio.distributed.split import parallel_split_combine
from bcbio.pipeline.shared import (split_bam_by_chromosome, configured_ref_file,
                                   write_nochr_reads)
>>>>>>> 4491c3f4

# ## Realignment runners with GATK specific arguments

def gatk_realigner_targets(runner, align_bam, ref_file, dbsnp=None,
                           region=None, out_file=None, deep_coverage=False):
    """Generate a list of interval regions for realignment around indels.
    """
    if out_file:
        out_file = "%s.intervals" % os.path.splitext(out_file)[0]
    else:
        out_file = "%s-realign.intervals" % os.path.splitext(align_bam)[0]
    if not file_exists(out_file):
        with file_transaction(out_file) as tx_out_file:
            params = ["-T", "RealignerTargetCreator",
                      "-I", align_bam,
                      "-R", ref_file,
                      "-o", tx_out_file,
                      "-l", "INFO",
                      ]
            if region:
                params += ["-L", region]
            if dbsnp:
                params += ["--known", dbsnp]
            if deep_coverage:
                params += ["--mismatchFraction", "0.30",
                           "--maxIntervalSize", "650"]
            runner.run_gatk(params)
    return out_file

def gatk_indel_realignment(runner, align_bam, ref_file, intervals,
                           region=None, out_file=None, deep_coverage=False):
    """Perform realignment of BAM file in specified regions
    """
    if out_file is None:
        out_file = "%s-realign.bam" % os.path.splitext(align_bam)[0]
    if not file_exists(out_file):
        with curdir_tmpdir() as tmp_dir:
            with file_transaction(out_file) as tx_out_file:
                params = ["-T", "IndelRealigner",
                          "-I", align_bam,
                          "-R", ref_file,
                          "-targetIntervals", intervals,
                          "-o", tx_out_file,
                          "-l", "INFO",
                          ]
                if region:
                    params += ["-L", region]
                if deep_coverage:
                    params += ["--maxReadsInMemory", "300000",
                               "--maxReadsForRealignment", str(int(5e5)),
                               "--maxReadsForConsensuses", "500",
                               "--maxConsensuses", "100"]
                runner.run_gatk(params, tmp_dir)
    return out_file

def gatk_realigner(align_bam, ref_file, config, dbsnp=None, region=None,
                   out_file=None, deep_coverage=False):
    """Realign a BAM file around indels using GATK, returning sorted BAM.
    """
    runner = broad.runner_from_config(config)
    runner.run_fn("picard_index", align_bam)
    runner.run_fn("picard_index_ref", ref_file)
    if not os.path.exists("%s.fai" % ref_file):
        pysam.faidx(ref_file)
    if _has_aligned_reads(align_bam, region):
        realign_target_file = gatk_realigner_targets(runner, align_bam,
                                                     ref_file, dbsnp, region,
                                                     out_file, deep_coverage)
        realign_bam = gatk_indel_realignment(runner, align_bam, ref_file,
                                             realign_target_file, region,
                                             out_file, deep_coverage)
        # No longer required in recent GATK (> Feb 2011) -- now done on the fly
        # realign_sort_bam = runner.run_fn("picard_fixmate", realign_bam)
        return realign_bam
    elif out_file:
        shutil.copy(align_bam, out_file)
        return out_file
    else:
        return align_bam

def _has_aligned_reads(align_bam, region):
    """Check if the aligned BAM file has any reads in the region.
    """
    has_items = True
    if region is not None:
        has_items = False
        with closing(pysam.Samfile(align_bam, "rb")) as cur_bam:
            for item in cur_bam.fetch(region):
                has_items = True
                break
    return has_items

# ## High level functionality to run realignments in parallel

def parallel_realign_sample(sample_info, parallel_fn):
    """Realign samples, running in parallel over individual chromosomes.
    """
    to_process = []
    finished = []
    for x in sample_info:
        if x[0]["config"]["algorithm"]["snpcall"]:
            to_process.append(x)
        else:
            finished.append(x)
    if len(to_process) > 0:
        file_key = "work_bam"
<<<<<<< HEAD
        split_fn = split_bam_by_chromosome("-realign.bam", file_key)
=======
        split_fn = split_bam_by_chromosome("-realign.bam", file_key,
                                           default_targets=["nochr"])
>>>>>>> 4491c3f4
        processed = parallel_split_combine(to_process, split_fn, parallel_fn,
                                           "realign_sample", "combine_bam",
                                           file_key, ["config"])
        finished.extend(processed)
    return finished

def realign_sample(data, region=None, out_file=None):
    """Realign sample BAM file at indels.
    """
    log.info("Realigning %s with GATK" % str(data["name"]))
    if data["config"]["algorithm"]["snpcall"]:
        sam_ref = data["sam_ref"]
        config = data["config"]
<<<<<<< HEAD
        data["work_bam"] = gatk_realigner(data["work_bam"], sam_ref, config,
                                          configured_ref_file("dbsnp", config, sam_ref),
                                          region, out_file)
=======
        if region == "nochr":
            realign_bam = write_nochr_reads(data["work_bam"], out_file)
        else:
            realign_bam = gatk_realigner(data["work_bam"], sam_ref, config,
                                         configured_ref_file("dbsnp", config, sam_ref),
                                         region, out_file)
        if region is None:
            save_diskspace(data["work_bam"], "Realigned to %s" % realign_bam,
                           config)
        data["work_bam"] = realign_bam
>>>>>>> 4491c3f4
    return [data]<|MERGE_RESOLUTION|>--- conflicted
+++ resolved
@@ -8,18 +8,11 @@
 
 from bcbio import broad
 from bcbio.pipeline import log
-<<<<<<< HEAD
-from bcbio.utils import curdir_tmpdir, file_exists
-from bcbio.distributed.transaction import file_transaction
-from bcbio.distributed.split import parallel_split_combine
-from bcbio.pipeline.shared import (split_bam_by_chromosome, configured_ref_file)
-=======
 from bcbio.utils import curdir_tmpdir, file_exists, save_diskspace
 from bcbio.distributed.transaction import file_transaction
 from bcbio.distributed.split import parallel_split_combine
 from bcbio.pipeline.shared import (split_bam_by_chromosome, configured_ref_file,
                                    write_nochr_reads)
->>>>>>> 4491c3f4
 
 # ## Realignment runners with GATK specific arguments
 
@@ -126,12 +119,8 @@
             finished.append(x)
     if len(to_process) > 0:
         file_key = "work_bam"
-<<<<<<< HEAD
-        split_fn = split_bam_by_chromosome("-realign.bam", file_key)
-=======
         split_fn = split_bam_by_chromosome("-realign.bam", file_key,
                                            default_targets=["nochr"])
->>>>>>> 4491c3f4
         processed = parallel_split_combine(to_process, split_fn, parallel_fn,
                                            "realign_sample", "combine_bam",
                                            file_key, ["config"])
@@ -145,11 +134,6 @@
     if data["config"]["algorithm"]["snpcall"]:
         sam_ref = data["sam_ref"]
         config = data["config"]
-<<<<<<< HEAD
-        data["work_bam"] = gatk_realigner(data["work_bam"], sam_ref, config,
-                                          configured_ref_file("dbsnp", config, sam_ref),
-                                          region, out_file)
-=======
         if region == "nochr":
             realign_bam = write_nochr_reads(data["work_bam"], out_file)
         else:
@@ -160,5 +144,4 @@
             save_diskspace(data["work_bam"], "Realigned to %s" % realign_bam,
                            config)
         data["work_bam"] = realign_bam
->>>>>>> 4491c3f4
     return [data]