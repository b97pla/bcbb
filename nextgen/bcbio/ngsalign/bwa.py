--- conflicted
+++ resolved
@@ -24,12 +24,9 @@
         sam_cl.append(fastq_file)
         if sai2_file:
             sam_cl.append(pair_file)
-<<<<<<< HEAD
-=======
 
         sam_cl = [os.path.expandvars(command) for command in sam_cl]
         
->>>>>>> 627e2983
         with open(sam_file, "w") as out_handle:
             subprocess.check_call(sam_cl, stdout=out_handle)
     return sam_file
