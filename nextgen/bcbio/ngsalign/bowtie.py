--- conflicted
+++ resolved
@@ -110,12 +110,7 @@
             os.rename(out_file, dest_file)
             dest_files.append(dest_file)
     else:
-<<<<<<< HEAD
-        dest_files = glob.glob("%s_[12]%s" % (out_root, suffix))
-
-=======
         dest_files = sorted(glob.glob("%s_[12]%s" % (out_root,suffix)))
->>>>>>> 82c844d4
     dest_files.append(out_base)
 
     return dest_files