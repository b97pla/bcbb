"""A module for managing metadata and layout, as specified in run_info.yaml,
as well as read counts for the samples on a flowcell.
"""
import copy
import re
import os
import glob
import yaml
import string

from bcbio.solexa.flowcell import get_flowcell_info
from bcbio.google import (_to_unicode, _from_unicode)
from bcbio.utils import UnicodeReader
from bcbio.log import logger2

from bcbio.log import logger2 as log


def format_project_name(unformated_name):
    """Make the project name adhere to a stricter formatting convention.
    """
    regexp = r'^(.+?)_(\d{2})_(\d{2})(.*)$'
    m = re.match(regexp, unformated_name)
    if not m or len(m.groups()) < 3:
        return unformated_name

    name = m.group(1).strip()
    year = m.group(2).strip()
    month = m.group(3).strip()
    suffix = m.group(4).strip()

    # Replace any non-period delimiters
    delimiter = "_"
    p = re.compile('(%s)' % delimiter)
    name = p.sub('.', name)

    # Make sure that the initial letters are in capitals
    name = string.capwords(name, ".")

    # Format the name
    project_name = "%s_%s_%s%s" % (name, year, month, suffix)
    return project_name


def get_barcode_metrics(workdir):
<<<<<<< HEAD
    """Parse the [lane]_*_bc.metrics files in the *_barcode directories into
    a dictionary.

    If the samples have been demultiplexed by CASAVA, parses the
    Unaligned/Basecall_Stats_*/Demultiplex_Stats.htm file for barcode metrics.
    """
    bc_files = []
    if workdir is not None:
        bc_files.extend(glob.glob(os.path.join(workdir, "*_barcode", "*_bc.metrics")))
        bc_files.extend(glob.glob(os.path.join(workdir, "*_bc.metrics")))

=======
    """Parse the [lane]_*.bc_metrics files in the *_barcode directories into a dictionary"""
    
    bc_files = []
    if workdir is not None:
        bc_files = glob.glob(os.path.join(workdir,"*_barcode","*.bc_metrics"))
>>>>>>> fab001f9
    if not len(bc_files) > 0:
        return None

    bc_metrics = {}
    for bc_file in bc_files:

        m = re.match(r'^(\d+)\_', os.path.basename(bc_file))
        if not m or len(m.groups()) != 1:
            continue

        lane = str(m.group(1))
        bc_metrics[lane] = {}
        with open(bc_file) as bcfh:
            csvr = UnicodeReader(bcfh, dialect='excel-tab')
            for row in csvr:
                bc_metrics[lane][str(row[0])] = int(row[1])

    return bc_metrics


def get_flowcell(fc_dir, run_info_yaml, config={}):
    # Just get the name of the flowcell directory minus the path
    fc_name, fc_date = get_flowcell_info(os.path.basename(os.path.normpath(fc_dir)))
    with open(run_info_yaml, "r") as fh:
        run_info = yaml.load(fh)

    return Flowcell(fc_name, fc_date, run_info, fc_dir)


def get_project_name(description):
    """Parse out the project name from the lane description"""
    m = re.match(r'(?:.*\s+)?(\S+)', (description or ""), re.I)
    if m and len(m.groups()) > 0:
        return format_project_name(m.group(1).strip())

    return description

def get_sample_name(barcode_name):
    """Extract the sample name by stripping the barcode index part of the sample description""" 
    name, index = split_sample_name(barcode_name)
    return name
                     
def split_sample_name(sample_name):
    """Split a sample name into parts consisting of 
        - project_name [PNNN]
        - sample_number [NNN]
        - reception_qc [F]
        - prep_version [B]
        - index_id [indexN]
    """
    
    splits = sample_name.split("_")
    prep = ""
    try:
        if len(splits) < 2:
            raise ValueError()
        if splits[0][0] != 'P':
            raise ValueError()
        if type(int(splits[0][1:])) != int:
            raise ValueError()
        while splits[1][-1] in "FB":
            prep = "%c%s" % (splits[1][-1],prep)
            splits[1] = splits[1][0:-1]
        if type(int(splits[1])) != int:
            raise ValueError()
    except:
        logger2.warn("Sample name '%s' does not follow the expected format PXXX_XXX[FB]" % sample_name)
    if len(prep) > 0:
        splits[1] = "%s%s" % (splits[1],prep)
        
    name = []
    index = []
    for s in splits:
        if len(index) == 0 and s.find('index') < 0:
            name.append(s)
        else:
            index.append(s)
    
    return "_".join(name), "_".join(index)
        
class Flowcell:
    """A class for managing information about a flowcell"""

    def __init__(self, fc_name, fc_date, data, fc_dir=None):
        # Extract the run_items if we are passed a dictionary
        try:
            log.debug("Try making flowcell with this data:")
            log.debug(data)
            d = data.get('details', [])
            data = d
        except AttributeError:
            pass

        self.set_fc_dir(fc_dir)
        self.set_fc_date(fc_date)
        self.set_fc_name(fc_name)
        self.set_lanes(data)
        # Attempts to set the read counts on creation
        self.set_read_counts()

    def get_fc_date(self):
        return self.fc_date

    def set_fc_date(self, fc_date):
        self.fc_date = fc_date

    def get_fc_dir(self):
        return self.fc_dir

    def set_fc_dir(self, fc_dir):
        self.fc_dir = fc_dir

    def get_fc_name(self):
        return self.fc_name

    def set_fc_name(self, fc_name):
        self.fc_name = fc_name

    def get_lane_by_name(self, name):
        for lane in self.get_lanes():
            if (lane.get_name() == name):
                return lane
        return None

    def add_lane(self, lane):
        self.lanes.append(lane)

    def get_lanes(self):
        return self.lanes

    def set_lanes(self, run_items):
        self.lanes = []
        for lane in run_items:
            self.add_lane(Lane(lane))

    def get_project_names(self):
        pnames = set()
        for lane in self.get_lanes():
            for pname in lane.get_project_names():
                if pname is None:
                    continue

                pnames.add(pname)

        return list(pnames)

    def get_samples(self):
        samples = []
        for lane in self.get_lanes():
            samples.extend(lane.get_samples())
        return samples

    def prune_to_project(self, project, exclude_unmatched=False):
        """Return a new Flowcell object just containing the lanes and samples belonging to a specific project"""
        lanes = []
        fc = None
        for lane in self.get_lanes():
            l = lane.prune_to_project(project, exclude_unmatched)
            if (l):
                lanes.append(l.to_structure())
        if (len(lanes)):
            fc = Flowcell(self.get_fc_name(), self.get_fc_date(), lanes)
        return fc

    def set_read_counts(self, read_counts=None):
<<<<<<< HEAD
        """Sets the read counts of the barcoded samples in the lanes of this
        flowcell. Read counts can be supplied in a dictionary with lane number
        as key to a dictionary with barcode indexes (or 'unmatched' or 'trim')
        as key and counts as values. If no read counts are supplied, attempts
        to parse the read counts from the flowcell directory, assuming that the
        read counts can be found using a glob like
        [lane]_*_barcode/[lane]_*_bc.metrics
=======
        """Sets the read counts of the barcoded samples in the lanes of this flowcell.
           Read counts can be supplied in a dictionary with lane number as key to a
           dictionary with barcode indexes (or 'unmatched' or 'trim') as key and counts
           as values. If no read counts are supplied, attempts to parse the read counts
           from the flowcell directory, assuming that the read counts can be found using a glob
           like [lane]_*_barcode/[lane]_*.bc_metrics
>>>>>>> fab001f9
        """
        if read_counts is None:
            read_counts = get_barcode_metrics(self.get_fc_dir()) or {}

        for name in read_counts.keys():
            lane = self.get_lane_by_name(name)
            if not lane:
                lane = Lane({"lane": name, "description": "Unexpected lane"})
                self.add_lane(lane)

            lane.set_read_counts(read_counts[name])

    @staticmethod
    def columns():
        cols = []  # "fc_date","fc_name"]
        cols.extend(Lane.columns())
        return cols

    def to_rows(self):
        rows = []
        for lane in self.get_lanes():
            for row in lane.to_rows():
                #l = [self.get_fc_date(),self.get_fc_name()]
                #l.extend(row)
                rows.append(row)

        return rows

    def to_structure(self):
        struct = []
        for lane in self.get_lanes():
            struct.append(lane.to_structure())

        return {"details": struct}


class Lane:
    """A class for managing information about a lane.
    """

    def __init__(self, data):
        self.set_data(data)
        self.set_description(data.get("description", None))
        self.set_name(data.get("lane", None))
        self.set_samples(data.get("multiplex", []))
        self.set_files([])

    def get_analysis(self):
        return self.data.get("analysis", None)

    def set_data(self, data):
        self.data = copy.deepcopy(data)

    def get_description(self):
        return _from_unicode(self.description)

    def set_description(self, description):
        self.description = _to_unicode(description)

    def get_genome_build(self):
        return self.data.get("genome_build", None)

    def get_name(self):
        return _from_unicode(self.name)

    def set_name(self, name):
        self.name = _to_unicode(str(name))

    def get_project_names(self):
        pnames = {}
        for sample in self.get_samples():
            pnames[sample.get_project()] = 1
        return pnames.keys()

    def set_read_counts(self, read_counts):
        for barcode_id in read_counts.keys():
            sample = self.get_sample_by_barcode(barcode_id)
            if (sample is None):
                sample = BarcodedSample({"name": "Unexpected barcode", "barcode_id": barcode_id})
                self.add_sample(sample)
            sample.set_read_count(read_counts[barcode_id])

    def get_sample_by_barcode(self, barcode_id):
        for sample in self.get_samples():
            if (str(sample.get_barcode_id()) == str(barcode_id)):
                return sample
        return None

    def add_sample(self, sample):
        self.multiplex.append(sample)

    def get_samples(self):
        return self.multiplex

    def set_samples(self, multiplex):
        self.multiplex = []
        for barcode in multiplex:
            self.add_sample(BarcodedSample(barcode, self))

    def set_files(self, files):
        self.files = files

    def get_files(self):
        return self.files

    def get_samples_by_project(self, project):
        samples = []
        for sample in self.get_samples():
            if (sample.get_project() == project):
                samples.append(sample)
        return samples

    def prune_to_project(self, project, exclude_unmatched=False):
        """Return a new Lane object just containing the samples belonging to a specific project"""
        samples = []
        lane = None
        for sample in self.get_samples_by_project(project):
            samples.append(sample.to_structure())
        if (len(samples)):
            struct = self.to_structure()

            # Add the unmatched samples unless specifically asked not to
            if (not exclude_unmatched):
                sample = self.get_sample_by_barcode("unmatched")
                if (sample):
                    samples.append(sample.to_structure())

            struct["multiplex"] = samples
            struct["description"] = "%s-pruned" % project
            lane = Lane(struct)
        return lane

    @staticmethod
    def columns():
        cols = ["lane", "description"]
        cols.extend(BarcodedSample.columns())
        return cols

    def to_rows(self):
        rows = []
        for sample in self.get_samples():
            s = sample.to_rows()
            s.insert(0, self.get_name())
            s.insert(1, self.get_description())
            rows.append(s)
        return rows

    def to_structure(self):
        struct = {}
        if (self.get_description()):
            struct["description"] = self.get_description()
        if (self.get_name()):
            struct["lane"] = self.get_name()
        if (self.get_files()):
            struct["files"] = self.get_files()
        if (self.get_samples()):
            struct["multiplex"] = []
            for sample in self.get_samples():
                struct["multiplex"].append(sample.to_structure())
        else:
            if (self.get_analysis()):
                struct["analysis"] = self.get_analysis()
            if (self.get_genome_build()):
                struct["genome_build"] = self.get_genome_build()
        return struct

    def get_barcode_ids(self):
        bcids = None
        if (self.get_samples()):
            bcids = []
            for sample in self.get_samples():
                bcids.append(sample.get_barcode_id())
        return bcids

    def __str__(self):
        s = "Lane: %s\nbarcode ids: %s" % (self.get_name(), self.get_barcode_ids())
        return s


class Sample:
    """A class for managing information about a sample.
    """

    def __init__(self, data, lane=Lane({}), comment=None):
        self.set_analysis(data.get("analysis", lane.get_analysis()))
        self.set_genome_build(data.get("genome_build", lane.get_genome_build()))
        self.set_name(data.get("name", None))
        self.set_full_name(data.get("full_name", data.get("name", None)))
        self.set_project(data.get("sample_prj", \
            data.get("description", lane.get_description())))
        self.set_read_count(data.get("read_count", None))
        self.set_description(data.get("description", None))
        self.set_lane(lane.get_name())
        self.set_comment(comment)

    def add_sample(self, other, delim=', '):
        if (self.get_analysis() != other.get_analysis()):
            self.set_analysis("%s%s%s" \
                % (self.get_analysis(), delim, other.get_analysis()))
        if (self.get_genome_build() != other.get_genome_build()):
            self.set_genome_build("%s%s%s" \
                % (self.get_genome_build(), delim, other.get_genome_build()))
        if (self.get_name() != other.get_name()):
            self.set_name("%s%s%s" \
                % (self.get_name(), delim, other.get_name()))
        if (self.get_project() != other.get_project()):
            self.set_project("%s%s%s" \
                % (self.get_project(), delim, other.get_project()))
        if (self.get_lane() != other.get_lane()):
            self.set_lane("%s%s%s" \
                % (self.get_lane(), delim, other.get_lane()))
        if (other.get_read_count() is not None):
            self.set_read_count((self.get_read_count() or 0) \
                + other.get_read_count())

    def get_analysis(self):
        return _from_unicode(self.analysis)

    def set_analysis(self, analysis):
        self.analysis = _to_unicode(analysis)

    def get_genome_build(self):
        return _from_unicode(self.genome_build)

    def set_genome_build(self, genome_build):
        self.genome_build = _to_unicode(genome_build)

    def get_name(self):
        return _from_unicode(self.name)

    def set_name(self, name):
        self.name = get_sample_name(_to_unicode(name))

    def get_full_name(self):
        return _from_unicode(self.full_name)

    def set_full_name(self, name):
        self.full_name = _to_unicode(name)

    def get_comment(self):
        return self.comment

    def set_comment(self, comment):
        self.comment = comment

    def get_lane(self):
        return self.lane

    def set_lane(self, lane):
        self.lane = lane

    def get_project(self):
        return _from_unicode(self.project)

    def set_project(self, project):
        self.project = get_project_name(_to_unicode(project))

    def get_description(self):
        return _from_unicode(self.description)

    def set_description(self, description):
        self.description = _to_unicode(description)

    def get_read_count(self):
        if self.read_count:
            try:
                rc = int(self.read_count)
                return rc
            except ValueError:
                pass
        return None

    def get_rounded_read_count(self, unit=1000000, decimals=2):
        return round((self.get_read_count() or 0) / float(unit), int(decimals))

    def set_read_count(self, read_count):
        self.read_count = read_count

    @staticmethod
    def columns():
        cols = ["project_name", "sample_name", "read_count", "rounded_read_count"]
        return cols

    def to_rows(self):
        rows = [self.get_project(), self.get_name(), self.get_read_count(), self.get_rounded_read_count()]
        return rows

    def to_structure(self):
        struct = {}
        if (self.get_analysis()):
            struct["analysis"] = self.get_analysis()
        if (self.get_genome_build()):
            struct["genome_build"] = self.get_genome_build()
        if (self.get_name()):
            struct["name"] = self.get_name()
        if (self.get_full_name()):
            struct["full_name"] = self.get_full_name()
        if (self.get_project()):
            struct["sample_prj"] = self.get_project()
        if (self.get_description()):
            struct["description"] = self.get_description()
        if (self.get_read_count() is not None):
            struct["read_count"] = self.get_read_count()

        return struct


class BarcodedSample(Sample):
    """A subclass of Sample for managing information about a barcoded sample.
    """
    def __init__(self, data, lane=Lane({})):
        Sample.__init__(self, data, lane)
        self.set_barcode_id(data.get("barcode_id", None))
        self.set_barcode_name(data.get("name", None))
        self.set_barcode_sequence(data.get("sequence", None))
        self.set_barcode_type(data.get("barcode_type", None))
        self.set_barcode_full_name(data.get("full_name", None))

    def get_barcode_id(self):
        return _from_unicode(self.barcode_id)

    def set_barcode_id(self, barcode_id):
        self.barcode_id = _to_unicode(barcode_id)

    def get_barcode_name(self):
        return _from_unicode(self.barcode_name)

    def set_barcode_name(self, barcode_name):
        self.barcode_name = _to_unicode(barcode_name)

    def get_barcode_full_name(self):
        return _from_unicode(self.barcode_full_name)

    def set_barcode_full_name(self, barcode_full_name):
        self.barcode_full_name = _to_unicode(barcode_full_name)

    def get_barcode_sequence(self):
        return _from_unicode(self.barcode_sequence)

    def set_barcode_sequence(self, barcode_sequence):
        self.barcode_sequence = _to_unicode(barcode_sequence)

    def get_barcode_type(self):
        return _from_unicode(self.barcode_type)

    def set_barcode_type(self, barcode_type):
        self.barcode_type = _to_unicode(barcode_type)

    @staticmethod
    def columns():
        cols = Sample.columns()
        cols.extend(["bcbb_barcode_id", "barcode_name", "barcode_sequence", "barcode_type"])

        return cols

    def to_rows(self):
        rows = Sample.to_rows(self)
        rows.extend([self.get_barcode_id(), \
                     self.get_barcode_name(), \
                     self.get_barcode_sequence(), \
                     self.get_barcode_type()])
        return rows

    def to_structure(self):
        struct = Sample.to_structure(self)
        if (self.get_barcode_id()):
            struct["barcode_id"] = self.get_barcode_id()
        if (self.get_barcode_sequence()):
            struct["sequence"] = self.get_barcode_sequence()
        if (self.get_barcode_type()):
            struct["barcode_type"] = self.get_barcode_type()

        return struct<|MERGE_RESOLUTION|>--- conflicted
+++ resolved
@@ -43,7 +43,6 @@
 
 
 def get_barcode_metrics(workdir):
-<<<<<<< HEAD
     """Parse the [lane]_*_bc.metrics files in the *_barcode directories into
     a dictionary.
 
@@ -52,16 +51,8 @@
     """
     bc_files = []
     if workdir is not None:
-        bc_files.extend(glob.glob(os.path.join(workdir, "*_barcode", "*_bc.metrics")))
-        bc_files.extend(glob.glob(os.path.join(workdir, "*_bc.metrics")))
-
-=======
-    """Parse the [lane]_*.bc_metrics files in the *_barcode directories into a dictionary"""
-    
-    bc_files = []
-    if workdir is not None:
-        bc_files = glob.glob(os.path.join(workdir,"*_barcode","*.bc_metrics"))
->>>>>>> fab001f9
+        bc_files.extend(glob.glob(os.path.join(workdir, "*_barcode", "*.bc_metrics")))
+        bc_files.extend(glob.glob(os.path.join(workdir, "*.bc_metrics")))
     if not len(bc_files) > 0:
         return None
 
@@ -227,22 +218,13 @@
         return fc
 
     def set_read_counts(self, read_counts=None):
-<<<<<<< HEAD
         """Sets the read counts of the barcoded samples in the lanes of this
         flowcell. Read counts can be supplied in a dictionary with lane number
         as key to a dictionary with barcode indexes (or 'unmatched' or 'trim')
         as key and counts as values. If no read counts are supplied, attempts
         to parse the read counts from the flowcell directory, assuming that the
         read counts can be found using a glob like
-        [lane]_*_barcode/[lane]_*_bc.metrics
-=======
-        """Sets the read counts of the barcoded samples in the lanes of this flowcell.
-           Read counts can be supplied in a dictionary with lane number as key to a
-           dictionary with barcode indexes (or 'unmatched' or 'trim') as key and counts
-           as values. If no read counts are supplied, attempts to parse the read counts
-           from the flowcell directory, assuming that the read counts can be found using a glob
-           like [lane]_*_barcode/[lane]_*.bc_metrics
->>>>>>> fab001f9
+        [lane]_*_barcode/[lane]_*.bc_metrics
         """
         if read_counts is None:
             read_counts = get_barcode_metrics(self.get_fc_dir()) or {}
