"""Top level driver functionality for processing a sequencing lane.
"""
import os
import copy
import csv

from bcbio.utils import UnicodeWriter
from bcbio.pipeline import log
from bcbio.pipeline.fastq import get_fastq_files
from bcbio.pipeline.demultiplex import split_by_barcode
from bcbio.pipeline.alignment import align_to_sort_bam

def process_lane(info, fc_name, fc_date, dirs, config):
    """Prepare lanes, potentially splitting based on barcodes.
    """
    config = _update_config_w_custom(config, info)

    sample_name = info.get("description", "")
    if (config["algorithm"].get("include_short_name", True) and
            info.get("name", "")):
        sample_name = "%s---%s" % (info.get("name", ""), sample_name)
    genome_build = info.get("genome_build", None)
    multiplex = info.get("multiplex", None)

    log.info("Processing sample: %s; lane %s; reference genome %s; " \
             "researcher %s; analysis method %s" %
             (sample_name, info["lane"], genome_build,
              info.get("researcher", ""), info.get("analysis", "")))
    if multiplex:
        log.debug("Sample %s is multiplexed as: %s" % (sample_name, multiplex))

    full_fastq1, full_fastq2 = get_fastq_files(dirs["fastq"], info['lane'], fc_name)
    lane_name = "%s_%s_%s" % (info['lane'], fc_date, fc_name)
    lane_items = []
    for mname, msample, fastq1, fastq2 in split_by_barcode(full_fastq1,
            full_fastq2, multiplex, lane_name, dirs, config):
        mlane_name = "%s_%s" % (lane_name, mname) if mname else lane_name
        if msample is None:
            msample = "%s---%s" % (sample_name, mname)
        lane_items.append((fastq1, fastq2, genome_build, mlane_name, msample,
                           dirs, config))
    
    _write_demultiplex_counts(lane_name,fc_name,fc_date,dirs["work"],info)
    
    return lane_items
    
# Append the demultiplexing results for this lane to the report file
def _write_demultiplex_counts(lane_name, fc_name, fc_date, workdir, info):
    
    multiplex = info.get("multiplex", None)
    if not multiplex:
        return
    
    metrics_file = os.path.join(workdir, "%s_barcode" % lane_name, "%s_bc.metrics" % lane_name)
    dmplx_report_file = os.path.join(workdir, "%s_%s_demultiplexed_read_counts.txt" % (fc_date,fc_name))
    
    if not os.path.exists(metrics_file):
        log.info("No barcode metrics file could be found for lane %s (expected '%s')" % (lane_name,metrics_file))
        return
    
    # Get the name and sequence corresponding to each barcode index in the multiplex section for this lane
    bc_meta_data = dict()
    for bc in multiplex:
        bc_id = bc.get("barcode_id",None)
        if bc_id:
            bc_meta_data[str(bc_id)] = [bc.get('name','N/A'),bc.get('sequence','N/A'),bc.get('barcode_type','N/A')]
            
    # Parse the demultiplexed barcode counts in the metrics file and store them and the metadata in a list
    dmplx = []
    with open(metrics_file,"rb") as mfr:
        csvr = csv.reader(mfr,dialect='excel-tab')
        for row in csvr:
            bc_id = row[0]
            bc_count = row[1]
            (bc_name,bc_seq,bc_type) = bc_meta_data.get(str(bc_id),['N/A','N/A','N/A'])
            dmplx.append([fc_date,fc_name,info['lane'],info.get('description','Lane '+str(info['lane'])),bc_id,bc_name,bc_seq,bc_type,bc_count])
            
<<<<<<< HEAD
    # Append the list of results to the report file 
    with open(dmplx_report_file,"ab") as mfw:
        csvw = UnicodeWriter(mfw, dialect='excel-tab')
        csvw.writerows(dmplx)    
=======
            # Append the results to the report file 
            with open(dmplx_report_file,"ab") as mfw:
                csvw = UnicodeWriter(mfw, dialect='excel-tab')
                csvw.writerows(dmplx)    
>>>>>>> 015aee8e
        

def process_alignment(fastq1, fastq2, genome_build, lane_name, sample, dirs, config):
    """Do an alignment of fastq files, preparing a sorted BAM output file.
    """
    aligner = config["algorithm"].get("aligner", None)
    if os.path.exists(fastq1) and aligner:
        log.info("Aligning lane %s with %s aligner" % (lane_name, aligner))
        align_to_sort_bam(fastq1, fastq2, genome_build, aligner,
                          lane_name, sample, dirs, config)

def _update_config_w_custom(config, lane_info):
    """Update the configuration for this lane if a custom analysis is specified.
    """
    config = copy.deepcopy(config)
    analysis_type = lane_info.get("analysis", "")
    custom = config["custom_algorithms"].get(analysis_type, None)
    if custom:
        for key, val in custom.iteritems():
            config["algorithm"][key] = val
    return config
<|MERGE_RESOLUTION|>--- conflicted
+++ resolved
@@ -75,18 +75,10 @@
             (bc_name,bc_seq,bc_type) = bc_meta_data.get(str(bc_id),['N/A','N/A','N/A'])
             dmplx.append([fc_date,fc_name,info['lane'],info.get('description','Lane '+str(info['lane'])),bc_id,bc_name,bc_seq,bc_type,bc_count])
             
-<<<<<<< HEAD
     # Append the list of results to the report file 
     with open(dmplx_report_file,"ab") as mfw:
         csvw = UnicodeWriter(mfw, dialect='excel-tab')
         csvw.writerows(dmplx)    
-=======
-            # Append the results to the report file 
-            with open(dmplx_report_file,"ab") as mfw:
-                csvw = UnicodeWriter(mfw, dialect='excel-tab')
-                csvw.writerows(dmplx)    
->>>>>>> 015aee8e
-        
 
 def process_alignment(fastq1, fastq2, genome_build, lane_name, sample, dirs, config):
     """Do an alignment of fastq files, preparing a sorted BAM output file.
