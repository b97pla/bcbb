--- conflicted
+++ resolved
@@ -150,17 +150,10 @@
             tag_size = tag_sizes[0]
             this_size = _get_fastq_size(xs[0], fastq_dir, fc_name)
             if this_size == expected_size:
-<<<<<<< HEAD
-                x = xs[0]
-                x["barcode_id"] = "trim"
-                x["sequence"] = "N" * tag_size
-                xs = [x]
-=======
                 item["multiplex"] = [{"name" : item.get("name",
                                       item["description"]),
                                       "barcode_id": "trim",
                                       "sequence" : "N" * tag_size}]
->>>>>>> 6934ac9f
             else:
                 assert this_size == expected_size - tag_size, \
                        "Unexpected non-multiplex sequence"
