--- conflicted
+++ resolved
@@ -53,7 +53,6 @@
         return sam_to_sort_bam(sam_file, sam_ref, fastq1, fastq2, sample_name,
                                rg_name, lane_name, config)
 
-<<<<<<< HEAD
 def remove_contaminants(fastq1, fastq2, genome_build, aligner,
                       lane_name, dirs, config):
     """Remove reads mapping to the specified contaminating reference
@@ -68,10 +67,7 @@
     rmcont_fn = _tools["%s_rmcont" % aligner].align_fn
     return rmcont_fn(fastq1, fastq2, align_ref, lane_name, os.path.dirname(fastq1), config)
     
-    
-=======
 
->>>>>>> bfd778ba
 def _remove_read_number(in_file, sam_file):
     """Work around problem with MergeBamAlignment with BWA and single end reads.
 
