--- conflicted
+++ resolved
@@ -7,11 +7,7 @@
 import subprocess
 
 
-<<<<<<< HEAD
-from bcbio.utils import file_exists
-=======
 from bcbio.utils import file_exists, save_diskspace
->>>>>>> 4491c3f4
 from bcbio.distributed.transaction import file_transaction
 from bcbio.pipeline.lane import _update_config_w_custom
 from bcbio.pipeline import log
@@ -29,12 +25,8 @@
     log.info("Combining fastq and BAM files %s" % str(data["name"]))
     config = _update_config_w_custom(data["config"], data["info"])
     genome_build, sam_ref = ref_genome_info(data["info"], config, data["dirs"])
-<<<<<<< HEAD
-    fastq1, fastq2 = combine_fastq_files(data["fastq_files"], data["dirs"]["work"])
-=======
     fastq1, fastq2 = combine_fastq_files(data["fastq_files"], data["dirs"]["work"],
                                          config)
->>>>>>> 4491c3f4
     sort_bam = merge_bam_files(data["bam_files"], data["dirs"]["work"], config)
     return [[{"name": data["name"],
               "genome_build": genome_build, "sam_ref": sam_ref,
@@ -48,18 +40,12 @@
     """
     log.info("Recalibrating %s with GATK" % str(data["name"]))
     if data["config"]["algorithm"]["recalibrate"]:
-<<<<<<< HEAD
-        data["work_bam"] = recalibrate_quality(data["work_bam"], data["fastq1"],
-                                               data["fastq2"], data["sam_ref"],
-                                               data["dirs"], data["config"])
-=======
         recal_bam = recalibrate_quality(data["work_bam"], data["fastq1"],
                                         data["fastq2"], data["sam_ref"],
                                         data["dirs"], data["config"])
         save_diskspace(data["work_bam"], "Recalibrated to %s" % recal_bam,
                        data["config"])
         data["work_bam"] = recal_bam
->>>>>>> 4491c3f4
     return [[data]]
 
 
